﻿using System;
using System.Collections.Concurrent;
using System.Collections.Generic;
using System.Linq;
using System.Net;
using System.Threading;
using System.Threading.Tasks;
using FluentAssertions;
using IO.Ably.Encryption;
using IO.Ably.Realtime;
using IO.Ably.Tests.Infrastructure;
using IO.Ably.Types;
using Newtonsoft.Json.Linq;
using Xunit;
using Xunit.Abstractions;

namespace IO.Ably.Tests.Realtime
{
    [Collection("Channel SandBox")]
    [Trait("requires", "sandbox")]
    public class ChannelSandboxSpecs : SandboxSpecs
    {
        [Theory]
        [ProtocolData]
        public async Task TestGetChannel_ReturnsValidChannel(Protocol protocol)
        {
            // Arrange
            var client = await GetRealtimeClient(protocol);

            // Act
            IRealtimeChannel target = client.Channels.Get("test");

            // Assert
            target.Name.ShouldBeEquivalentTo("test");
            target.State.ShouldBeEquivalentTo(ChannelState.Initialized);
        }

        [Theory]
        [ProtocolData]
        public async Task TestAttachChannel_AttachesSuccessfuly(Protocol protocol)
        {
            // Arrange
            var client = await GetRealtimeClient(protocol);
            Semaphore signal = new Semaphore(0, 2);
            var args = new List<ChannelStateChange>();
            IRealtimeChannel target = client.Channels.Get("test");
            target.StateChanged += (s, e) =>
            {
                args.Add(e);
                signal.Release();
            };

            // Act
            target.Attach();

            // Assert
            signal.WaitOne(10000);
            args.Count.ShouldBeEquivalentTo(1);
            args[0].Current.ShouldBeEquivalentTo(ChannelState.Attaching);
            args[0].Error.ShouldBeEquivalentTo(null);
            target.State.ShouldBeEquivalentTo(ChannelState.Attaching);

            signal.WaitOne(10000);
            args.Count.ShouldBeEquivalentTo(2);
            args[1].Current.ShouldBeEquivalentTo(ChannelState.Attached);
            args[1].Error.ShouldBeEquivalentTo(null);
            target.State.ShouldBeEquivalentTo(ChannelState.Attached);
        }

        [Theory]
        [ProtocolData]
        [Trait("spec", "RTL1")]
        public async Task SendingAMessageAttachesTheChannel_BeforeReceivingTheMessages(Protocol protocol)
        {
            Logger.LogLevel = LogLevel.Debug;

            // Arrange
            var client = await GetRealtimeClient(protocol);
            IRealtimeChannel target = client.Channels.Get("test");
            var messagesReceived = new List<Message>();
            target.Subscribe(message =>
            {
                messagesReceived.Add(message);
                ResetEvent.Set();
            });

            // Act
            target.Publish("test", "test data");
            target.State.Should().Be(ChannelState.Attaching);
            ResetEvent.WaitOne(6000);

            // Assert
            target.State.Should().Be(ChannelState.Attached);
            messagesReceived.Count.ShouldBeEquivalentTo(1);
            messagesReceived[0].Name.ShouldBeEquivalentTo("test");
            messagesReceived[0].Data.ShouldBeEquivalentTo("test data");
        }

        // TODO: RTL1 Spec about presence and sync messages
        [Theory]
        [ProtocolData]
        [Trait("spec", "RTL4e")]
        public async Task WhenAttachingAChannelWithInsufficientPermissions_ShouldSetItToFailedWithError(
            Protocol protocol)
        {
            var client = await GetRealtimeClient(protocol, (options, settings) =>
            {
                options.Key = settings.KeyWithChannelLimitations;
            });

            var channel = client.Channels.Get("nono_" + protocol);
            var result = await channel.AttachAsync();

            result.IsFailure.Should().BeTrue();
            result.Error.Code.Should().Be(40160);
            result.Error.StatusCode.Should().Be(HttpStatusCode.Unauthorized);
        }

        [Theory]
        [ProtocolData]
        [Trait("spec", "RTC1a")]
        public async Task TestAttachChannel_Sending3Messages_EchoesItBack(Protocol protocol)
        {
            Logger.LogLevel = LogLevel.Debug;

            // Arrange
            var client = await GetRealtimeClient(protocol);
            await client.WaitForState(ConnectionState.Connected);

            var tsc = new TaskCompletionAwaiter(10000, 3);
            IRealtimeChannel target = client.Channels.Get("test" + protocol);
            target.Attach();
            await target.WaitForState(ChannelState.Attached);

            ConcurrentQueue<Message> messagesReceived = new ConcurrentQueue<Message>();
            int count = 0;
            target.Subscribe(message =>
            {
                messagesReceived.Enqueue(message);
                tsc.Tick();
            });

            // Act
            await target.PublishAsync("test1", "test 12");
            await target.PublishAsync("test2", "test 123");
            await target.PublishAsync("test3", "test 321");

            bool result = await tsc.Task;
            result.Should().BeTrue();

            // Assert
            messagesReceived.Should().HaveCount(3);
            var messages = messagesReceived.ToList();
            messages[0].Name.ShouldBeEquivalentTo("test1");
            messages[0].Data.ShouldBeEquivalentTo("test 12");
            messages[1].Name.ShouldBeEquivalentTo("test2");
            messages[1].Data.ShouldBeEquivalentTo("test 123");
            messages[2].Name.ShouldBeEquivalentTo("test3");
            messages[2].Data.ShouldBeEquivalentTo("test 321");
        }

        [Theory]
        [ProtocolData]
        [Trait("spec", "RTL7f")]
        [Trait("spec", "RTC1a")]
        public async Task TestAttachChannel_SendingMessage_Doesnt_EchoesItBack(Protocol protocol)
        {
            var channelName = "echo_off_test";

            // this should be logged in MsWebSocketTrasnport.CreateSocket
            var testLogger = new TestLogger("Connecting to web socket on url:");

            // Arrange
            var client = await GetRealtimeClient(protocol, (o, _) =>
            {
                o.EchoMessages = false;
                o.Logger = testLogger;
            });
            await client.WaitForState();
            client.Options.EchoMessages.Should().Be(false);
            testLogger.MessageSeen.Should().Be(true);
            testLogger.FullMessage.Contains("echo=false").Should().Be(true);

            var channel = client.Channels.Get(channelName);

            channel.Attach();

            List<Message> messagesReceived = new List<Message>();
            channel.Subscribe(message =>
            {
                messagesReceived.Add(message);
            });

            // Act
            await channel.PublishAsync(channelName, "test data");

            // Assert
            messagesReceived.Should().BeEmpty();
        }

        /*
         * An optional callback can be provided to the #publish method that is called when the message
         * is successfully delivered or upon failure with the appropriate ErrorInfo error.
         * A test should exist to publish lots of messages on a few connections
         * to ensure all message success callbacks are called for all messages published.
         */
        [Theory]
        [ProtocolData]
        [Trait("spec", "RTL6b")]
        public async Task With3ClientsAnd60MessagesAndCallbacks_ShouldExecuteAllCallbacks(Protocol protocol)
        {
            var channelName = "test".AddRandomSuffix();

            List<bool> successes1 = new List<bool>();
            List<bool> successes2 = new List<bool>();
            List<bool> successes3 = new List<bool>();

            bool retry = true;
            int tries = 3;
            while (retry)
            {
                var client1 = await GetRealtimeClient(protocol);
                var client2 = await GetRealtimeClient(protocol);
                var client3 = await GetRealtimeClient(protocol);

                client1.Channels.Get(channelName).Attach();
                client2.Channels.Get(channelName).Attach();
                client3.Channels.Get(channelName).Attach();

                var messages = new List<Message>();
                for (int i = 0; i < 20; i++)
                {
                    messages.Add(new Message("name" + i, "data" + i));
                }

                var awaiter = new TaskCountAwaiter(60);
                foreach (var message in messages)
                {
                    client1.Channels.Get(channelName).Publish(new[] { message }, (b, info) =>
                    {
                        successes1.Add(b);
                        awaiter.Tick();
                    });
                    client2.Channels.Get(channelName).Publish(new[] { message }, (b, info) =>
                    {
                        successes2.Add(b);
                        awaiter.Tick();
                    });
                    client3.Channels.Get(channelName).Publish(new[] { message }, (b, info) =>
                    {
                        successes3.Add(b);
                        awaiter.Tick();
                    });
                }

                await awaiter.Task;
                if ((successes1.Count == 20 && successes2.Count == 20 && successes3.Count == 20) || tries <= 0)
                {
                    retry = false;
                }

                tries--;
            }

            successes1.Should().HaveCount(20, "Should have 20 successful callback executed");
            successes2.Should().HaveCount(20, "Should have 20 successful callback executed");
            successes3.Should().HaveCount(20, "Should have 20 successful callback executed");
        }

        [Theory]
        [ProtocolData]
        [Trait("spec", "RTL6c5")]
        public async Task PublishShouldNotImplicitlyAttachAChannel(Protocol protocol)
        {
            var client = await GetRealtimeClient(protocol);
            var channel = client.Channels.Get("RTL6c5".AddRandomSuffix());

            var awaiter = new TaskCompletionAwaiter(5000);
            channel.Once(ChannelEvent.Attached, change =>
            {
                awaiter.SetCompleted();
            });

            await client.WaitForState(ConnectionState.Connected);
            channel.Publish(null, "foo");

            var result = await awaiter.Task;
            result.Should().BeFalse("channel should not have become attached");
        }

        [Theory]
        [ProtocolData]
        [Trait("spec", "RTL6e")]
        [Trait("spec", "RTL6e1")]
        public async Task WithBasicAuthAndAMessageWithClientId_ShouldReturnTheMessageWithThatClientID(Protocol protocol)
        {
            var client = await GetRealtimeClient(protocol);

            client.Connect();
            var channelName = "test".AddRandomSuffix();
            var channel = client.Channels.Get(channelName);
            bool messageReceived = false;
            channel.Subscribe(message =>
            {
                message.ClientId.Should().Be("123");
                messageReceived = true;
                ResetEvent.Set();
            });

            await channel.PublishAsync(new Message("test", "withClientId") { ClientId = "123" });

            ResetEvent.WaitOne(4000).Should().BeTrue("Operation timed out");

            messageReceived.Should().BeTrue();
        }

        [Theory]
        [ProtocolData]
        [Trait("spec", "RTL6g1b")]
        public async Task WithAClientIdInOptions_ShouldReceiveMessageWithCorrectClientID(Protocol protocol)
        {
            var clientId = (new Random().Next(1, 100000) % 1000).ToString();
            var client = await GetRealtimeClient(protocol, (opts, _) => opts.ClientId = clientId);

            client.Connect();
            var channelName = "test".AddRandomSuffix();
            var channel = client.Channels.Get(channelName);
            int messagesReceived = 0;
            string receivedClienId = string.Empty;
            channel.Subscribe(message =>
            {
                receivedClienId = message.ClientId;
                Interlocked.Increment(ref messagesReceived);
            });

            await channel.PublishAsync(new Message("test", "withClientId"));
            await Task.Delay(1000);
            messagesReceived.Should().BeGreaterThan(0);
            receivedClienId.Should().Be(clientId);
        }

        [Theory]
        [ProtocolData]
        [Trait("spec", "RTL6g1b")]
        public async Task WithAnImplicitClientIdFromToken_ShouldReceiveMessageWithCorrectClientID(Protocol protocol)
        {
            Logger.LogLevel = LogLevel.Debug;
            var rest = await GetRestClient(protocol);
            var token = await rest.Auth.RequestTokenAsync(new TokenParams() { ClientId = "1000" });
            var client = await GetRealtimeClient(protocol, (opts, _) => opts.TokenDetails = token);

            client.Connect();
            var channelName = "test".AddRandomSuffix();
            var channel = client.Channels.Get(channelName);
            bool messageReceived = false;
            channel.Subscribe(message =>
            {
                message.ClientId.Should().Be("1000");
                messageReceived = true;
            });

            await channel.PublishAsync(new Message("test", "withClientId"));
            await Task.Delay(100);
            messageReceived.Should().BeTrue();
        }

        [Theory]
        [ProtocolData]
        [Trait("spec", "RTL6g2")]
        public async Task WithAClientIdInOptionsAndMatchingClientIdInMessage_ShouldSendAndReceiveMessageWithCorrectClientID(Protocol protocol)
        {
            var client = await GetRealtimeClient(protocol, (opts, _) => opts.ClientId = "999");

            client.Connect();
            var channelName = "test".AddRandomSuffix();
            var channel = client.Channels.Get(channelName);
            bool messageReceived = false;
            channel.Subscribe(message =>
            {
                message.ClientId.Should().Be("999");
                messageReceived = true;
                ResetEvent.Set();
            });

            await channel.PublishAsync(new Message("test", "data") { ClientId = "999" });
            ResetEvent.WaitOne(4000).Should().BeTrue("Timed out");

            messageReceived.Should().BeTrue();
        }

        [Theory]
        [ProtocolData]
        [Trait("spec", "RTL6g2")]
        public async Task WithAClientIdInOptionsAndDifferentClientIdInMessage_ShouldNotSendMessageAndResultInAnError(Protocol protocol)
        {
            var client = await GetRealtimeClient(protocol, (opts, _) => opts.ClientId = "999");

            client.Connect();
            var channelName = "test".AddRandomSuffix();
            var channel = client.Channels.Get(channelName);
            bool messageReceived = false;
            channel.Subscribe(message =>
            {
                message.ClientId.Should().Be("999");
                messageReceived = true;
            });

            var result = await channel.PublishAsync(new Message("test", "data") { ClientId = "1000" });
            result.IsSuccess.Should().BeFalse();
            result.Error.Should().NotBeNull();
            messageReceived.Should().BeFalse();
        }

        [Theory]
        [ProtocolData]
        [Trait("spec", "RTL6g4")]
        public async Task
            WhenPublishingMessageWithCompatibleClientIdBeforeClientIdHasBeenConfigured_ShouldPublishTheMessageSuccessfully(
            Protocol protocol)
        {
            var clientId = "client1";
            var rest = await GetRestClient(protocol);
            var realtimeClient = await GetRealtimeClient(protocol, (opts, _) =>
            {
                opts.AutoConnect = false;
                opts.AuthCallback = async @params => await rest.Auth.RequestTokenAsync(new TokenParams() { ClientId = clientId });
            });

            var channelName = "test".AddRandomSuffix();
            var channel = realtimeClient.Channels.Get(channelName);
            bool messageReceived = false;
            channel.Subscribe(message =>
            {
                messageReceived = true;
                message.ClientId.Should().Be(clientId);
            });

            await channel.PublishAsync(new Message("test", "best") { ClientId = "client1" });

            // wait up to ten seconds
            for (var i = 0; i < 100; i++)
            {
                if (!messageReceived)
                {
                    await Task.Delay(100);
                }
                else
                {
                    break;
                }
            }

            messageReceived.Should().BeTrue();
        }

        [Theory]
        [ProtocolData]
        [Trait("spec", "RTL6g4")]
        [Trait("spec", "RTL6g3")]
        [Trait("spec", "RTL6h")] // Look at PublishAsync
        public async Task
            WhenPublishingMessageWithInCompatibleClientIdBeforeClientIdHasBeenConfigured_ShouldPublishTheMessageAndReturnErrorFromTheServerAllowingFurtherMessagesToBePublished(
            Protocol protocol)
        {
            var clientId = "client1";
            var rest = await GetRestClient(protocol);
            var realtimeClient = await GetRealtimeClient(protocol, (opts, _) =>
            {
                opts.AutoConnect = false;
                opts.AuthCallback = async @params => await rest.Auth.RequestTokenAsync(new TokenParams() { ClientId = clientId });
            });
            var channelName = "test".AddRandomSuffix();
            var channel = realtimeClient.Channels.Get(channelName);
            int messageReceived = 0;
            channel.Subscribe(message =>
            {
                Interlocked.Add(ref messageReceived, 1);
                message.ClientId.Should().Be(clientId);
            });

            var result = await channel.PublishAsync("test", "best", "client2");
            result.IsSuccess.Should().BeFalse();
            result.Error.Should().NotBeNull();

            messageReceived.Should().Be(0);

            // Send a followup message
            var followupMessage = await channel.PublishAsync("followup", "message");
            followupMessage.IsSuccess.Should().BeTrue();
            await Task.Delay(100);
            messageReceived.Should().Be(1);
        }

        [Theory]
        [ProtocolData]
        [Trait("spec", "RTL6f")]
        public async Task ConnectionIdShouldMatchThatOfThePublisher(Protocol protocol)
        {
            var client = await GetRealtimeClient(protocol, (opts, _) => opts.ClientId = "999");
            var channelName = "test".AddRandomSuffix();
            var channel = client.Channels.Get(channelName);
            Message testMessage = null;
            channel.Subscribe(message =>
            {
                testMessage = message;
                ResetEvent.Set();
            });

            await channel.PublishAsync(new Message("test", "best"));

            ResetEvent.WaitOne();
            var connectionId = client.Connection.Id;
            testMessage.Should().NotBeNull();
            testMessage.ConnectionId.Should().Be(connectionId);
        }

        [Theory]
        [ProtocolData]
        [Trait("spec", "RTL6f")]
        public async Task PublishedMessagesShouldContainMessageIdsWhenReceived(Protocol protocol)
        {
            Logger.LogLevel = LogLevel.Debug;

            var client = await GetRealtimeClient(protocol, (opts, _) => opts.ClientId = "999");
            var channelName = "test".AddRandomSuffix();
            var channel = client.Channels.Get(channelName);
            List<Message> testMessages = new List<Message>();
            channel.Subscribe(message =>
            {
                testMessages.Add(message);
                if (testMessages.Count == 5)
                {
                    ResetEvent.Set();
                }
            });
            var messages = new[]
            {
                new Message("test", "best"),
                new Message("test", "best"),
                new Message("test", "best"),
                new Message("test", "best"),
                new Message("test", "best")
            };

            await channel.PublishAsync(messages);

            ResetEvent.WaitOne();
            testMessages.Select(x => x.Id).Should().NotContainNulls();
        }

        [Theory]
        [ProtocolData]
        [Trait("spec", "RTL7c")]
        public async Task WhenSubscribingToAChannelWithInsufficientPermissions_ShouldSetItToFailedWithError(
            Protocol protocol)
        {
            var client = await GetRealtimeClient(protocol, (options, settings) =>
            {
                options.Key = settings.KeyWithChannelLimitations;
            });

            var channel = client.Channels.Get("nono");
            channel.Subscribe(message =>
            {
                // do nothing
            });

            var result = await new ChannelAwaiter(channel, ChannelState.Failed).WaitAsync();
            await Task.Delay(100);
            result.IsSuccess.Should().BeTrue();

            var error = channel.ErrorReason;
            error.StatusCode.Should().Be(HttpStatusCode.Unauthorized);
        }

        public static IEnumerable<object[]> FixtureData
        {
            get
            {
                if (Config.MsgPackEnabled)
                {
                    yield return new object[] { Defaults.Protocol, GetAes128FixtureData() };
                    yield return new object[] { Defaults.Protocol, GetAes256FixtureData() };
                }

                yield return new object[] { Protocol.Json, GetAes128FixtureData() };
                yield return new object[] { Protocol.Json, GetAes256FixtureData() };
            }
        }

        [Theory]
        [MemberData(nameof(FixtureData))]
        [Trait("spec", "RTL7d")]
        public async Task ShouldPublishAndReceiveFixtureData(Protocol protocol, JObject fixtureData)
        {
            Logger.LogLevel = LogLevel.Debug;
            var items = (JArray)fixtureData["items"];
            ManualResetEvent resetEvent = new ManualResetEvent(false);
            var client = await GetRealtimeClient(protocol);

            var channel = client.Channels.Get("persisted:test".AddRandomSuffix(), GetOptions(fixtureData));
            var count = 0;
            Message lastMessage = null;
            channel.Subscribe(message =>
            {
                lastMessage = message;
                resetEvent.Set();
            });

            foreach (var item in items)
            {
                var encoded = item["encoded"];
                var encoding = (string)encoded["encoding"];
                var decodedData = DecodeData((string)encoded["data"], encoding);
                await channel.PublishAsync((string)encoded["name"], decodedData);
                var result = resetEvent.WaitOne(10000);
                result.Should().BeTrue("Operation timed out");
                if (lastMessage.Data is byte[])
                {
                    (lastMessage.Data as byte[]).Should().BeEquivalentTo(decodedData as byte[], "Item number {0} data does not match decoded data", count);
                }
                else if (encoding == "json")
                {
                    JToken.DeepEquals((JToken)lastMessage.Data, (JToken)decodedData).Should().BeTrue("Item number {0} data does not match decoded data", count);
                }
                else
                {
                    lastMessage.Data.Should().Be(decodedData, "Item number {0} data does not match decoded data", count);
                }

                count++;
                resetEvent.Reset();
            }

            client.Close();
        }

        [Theory]
        [InlineData(ChannelState.Detached)]
        [InlineData(ChannelState.Failed)]
        [InlineData(ChannelState.Suspended)]
        [Trait("spec", "RTL11")]
        public async Task WhenChannelEntersDetachedFailedSuspendedState_ShouldDeleteQueuedMessageAndCallbackShouldIndicateError(ChannelState state)
        {
            var client = await GetRealtimeClient(Defaults.Protocol, (options, settings) =>
                {
                    // A bogus AuthUrl will cause connection to become disconnected
                    options.AuthUrl = new Uri("http://235424c24.fake:49999");

                    // speed up the AuthUrl failure
                    options.HttpMaxRetryCount = 1;
                    options.HttpMaxRetryDuration = TimeSpan.FromMilliseconds(100);
                });

            var channel = client.Channels.Get("test".AddRandomSuffix());

<<<<<<< HEAD
            var tsc = new TaskCompletionAwaiter(20000);
=======
            var tsc = new TaskCompletionAwaiter(15000);
>>>>>>> 856a047c
            client.Connection.Once(ConnectionEvent.Disconnected, change =>
            {
                // place a message on the queue
                channel.Publish("wibble", "wobble", (success, info) =>
                {
                    // expect an error
                    tsc.Set(!success);
                });

                // setting the state should cause the queued message to be removed
                // and the callback to indicate an error
                (channel as RealtimeChannel).SetChannelState(state);
            });

            var result = await tsc.Task;
            result.Should().BeTrue("publish should have failed");
        }

        [Theory]
        [InlineData(ChannelState.Detached)]
        [InlineData(ChannelState.Failed)]
        [InlineData(ChannelState.Suspended)]
        [Trait("spec", "RTL11a")]
        public async Task WhenChannelEntersDetachedFailedSuspendedState_MessagesAwaitingAckOrNackShouldNotBeAffected(ChannelState state)
        {
            var client = await GetRealtimeClient(Defaults.Protocol);
            var channel = client.Channels.Get("test".AddRandomSuffix());
            var tsc = new TaskCompletionAwaiter(5000);

            channel.Once(ChannelEvent.Attached, async x =>
            {
                channel.Publish("wibble", "wobble", (success, info) =>
                {
                    // message publish should succeed
                    tsc.Set(success);
                });

                client.Connection.Once(ConnectionEvent.Disconnected, change =>
                {
                    (channel as RealtimeChannel).SetChannelState(state);
                });

                await client.FakeProtocolMessageReceived(new ProtocolMessage(ProtocolMessage.MessageAction.Disconnected)
                {
                    Error = new ErrorInfo("test", 40140)
                });
            });

            channel.Attach();

            var result = await tsc.Task;
            result.Should().BeTrue();
        }

        [Fact]
        [Trait("bug", "102")]
        public async Task WhenAttachingToAChannelFromMultipleThreads_ItShouldNotThrowAnError()
        {
            Logger.LogLevel = LogLevel.Debug;

            var client1 = await GetRealtimeClient(Protocol.Json);
            var channel = client1.Channels.Get("test".AddRandomSuffix());
            var task = Task.Run(() => channel.Attach());
            await task.ConfigureAwait(false);
            var task2 = Task.Run(() => channel.Attach());
            await task2.ConfigureAwait(false);

            await Task.WhenAll(task, task2);

            var result = await new ChannelAwaiter(channel, ChannelState.Attached).WaitAsync();
            result.IsSuccess.Should().BeTrue();
        }

        [Theory]
        [ProtocolData]
        [Trait("spec", "RTL10d")]
        public async Task WithOneClientPublishingAnotherShouldBeAbleToRetrieveMessages(Protocol protocol)
        {
            Logger.LogLevel = LogLevel.Debug;

            var client1 = await GetRealtimeClient(protocol);

            var channelName = "persisted:history".AddRandomSuffix();
            var channel = client1.Channels.Get(channelName);
            await channel.AttachAsync();
            var messages = Enumerable.Range(1, 10).Select(x => new Message("name:" + x, "value:" + x));
            await channel.PublishAsync(messages);

            await Task.Delay(2000);

            var client2 = await GetRealtimeClient(protocol);
            var historyChannel = client2.Channels.Get(channelName);
            var history = await historyChannel.HistoryAsync(new PaginatedRequestParams() { Direction = QueryDirection.Forwards });

            history.Should().BeOfType<PaginatedResult<Message>>();
            history.Items.Should().HaveCount(10);
            for (int i = 0; i < 10; i++)
            {
                var message = history.Items.ElementAt(i);
                message.Name.Should().Be("name:" + (i + 1));
                message.Data.ToString().Should().Be("value:" + (i + 1));
            }
        }

        [Theory]
        [ProtocolData]
        [Trait("spec", "RTL13a")]
        public async Task ServerInitiatedDetach_WhenChannelAttached_ShouldReattachImmediately(Protocol protocol)
        {
            var channelName = "RTL13a".AddRandomSuffix();
            var client = await GetRealtimeClient(protocol);
            var channel = client.Channels.Get(channelName);
            channel.Attach();
            await channel.WaitForState(ChannelState.Attached);

            channel.State.Should().Be(ChannelState.Attached);

            var msg = new ProtocolMessage(ProtocolMessage.MessageAction.Detached, channelName);

            ChannelStateChange stateChange = null;
            await WaitFor(done =>
            {
                channel.Once(ChannelEvent.Attaching, change =>
                {
                    stateChange = change;
                    done();
                });

                client.GetTestTransport().FakeReceivedMessage(msg);
            });

            stateChange.Error.ShouldBeEquivalentTo(msg.Error);
            channel.ErrorReason.Should().BeNull();

            client.GetTestTransport().ProtocolMessagesSent
                .Count(x => x.Action == ProtocolMessage.MessageAction.Attach).Should().Be(2);

            client.Close();
        }

        [Theory]
        [ProtocolData]
        [Trait("spec", "RTL13a")]
        public async Task ServerInitiatedDetach_WhenChannelSuspended_ShouldReattachImmediately(Protocol protocol)
        {
            var channelName = "RTL13a".AddRandomSuffix();
            var client = await GetRealtimeClient(protocol);
            client.Connect();
            await client.WaitForState();
            var channel = client.Channels.Get(channelName) as RealtimeChannel;
            channel.SetChannelState(ChannelState.Suspended);
            await channel.WaitForState(ChannelState.Suspended);

            channel.State.Should().Be(ChannelState.Suspended);

            var msg = new ProtocolMessage(ProtocolMessage.MessageAction.Detached, channelName);

            ChannelStateChange stateChange = null;
            await WaitFor(done =>
            {
                channel.Once(ChannelEvent.Attaching, change =>
                {
                    stateChange = change;
                    done();
                });

                client.GetTestTransport().FakeReceivedMessage(msg);
            });

            stateChange.Error.ShouldBeEquivalentTo(msg.Error);
            channel.ErrorReason.Should().BeNull();

            client.GetTestTransport().ProtocolMessagesSent
                .Count(x => x.Action == ProtocolMessage.MessageAction.Attach).Should().Be(1);

            client.Close();
        }

        [Theory]
        [ProtocolData]
        [Trait("spec", "RTL13b")]
        public async Task ServerInitiatedDetach_WhenChannelAttached_ShouldAttemptReattachImmediately_WhenReattachFailsBecomeSuspended(Protocol protocol)
        {
            // reduce timeouts to speed up test
            var requestTimeout = TimeSpan.FromSeconds(2);
            var client = await GetRealtimeClient(protocol, (options, settings) =>
            {
                options.RealtimeRequestTimeout = requestTimeout;
                options.ChannelRetryTimeout = requestTimeout;
            });

            var channelName = "RTL13a".AddRandomSuffix();
            var channel = client.Channels.Get(channelName);
            channel.Attach();
            await channel.WaitForState(ChannelState.Attached);
            channel.State.Should().Be(ChannelState.Attached);

            // block attach messages being sent causing the attach to timeout
            client.GetTestTransport().BlockSendActions.Add(ProtocolMessage.MessageAction.Attach);

            var detachedMessage = new ProtocolMessage(ProtocolMessage.MessageAction.Detached, channelName)
            {
                Error = new ErrorInfo("fake error")
            };

            ChannelStateChange stateChange = null;
            ChannelStateChange stateChange2 = null;
            var start = DateTimeOffset.MinValue;
            var end = DateTimeOffset.MaxValue;

            await WaitFor(30000, done =>
            {
                // after detached message channel should become ATTACHING
                channel.Once(ChannelEvent.Attaching, change =>
                {
                    stateChange = change;

                    // after the ATTACH fails it should become SUSPENDED
                    channel.Once(ChannelEvent.Suspended, change2 =>
                    {
                        stateChange2 = change2;
                        start = DateTimeOffset.UtcNow;

                        // it should keep trying to attach
                        channel.Once(ChannelEvent.Attaching, change3 =>
                        {
                            end = DateTimeOffset.UtcNow;
                            done();
                        });
                    });
                });

                // inject detached message
                client.GetTestTransport().FakeReceivedMessage(detachedMessage);
            });

            // the first error should be from the detached message
            stateChange.Error.ShouldBeEquivalentTo(detachedMessage.Error);

            // the second should be a timeout error
            stateChange2.Error.Message.Should().StartWith("Channel didn't attach within");

            // retry should happen after ChannelRetryTimeout has elapsed (TL3l7)
            (end - start).Should().BeCloseTo(requestTimeout, 500);

            client.Close();
        }

        [Theory]
        [ProtocolData]
        [Trait("spec", "RTL13b")]
        [Trait("spec", "RTL13c")]
        public async Task ServerInitiatedDetach_WhenChannelAttaching_ShouldAttemptReattachImmediately_WhenReattachFailsBecomeSuspended(Protocol protocol)
        {
            // reduce timeouts to speed up test
            var requestTimeout = TimeSpan.FromSeconds(2);
            var client = await GetRealtimeClient(protocol, (options, settings) =>
            {
                options.RealtimeRequestTimeout = requestTimeout;
                options.ChannelRetryTimeout = requestTimeout;
            });
            await client.WaitForState(ConnectionState.Connected);
            var channelName = "RTL13a".AddRandomSuffix();
            var channel = client.Channels.Get(channelName);

            // block attach messages being sent causing the attach to timeout
            client.GetTestTransport().BlockSendActions.Add(ProtocolMessage.MessageAction.Attach);

            var detachedMessage = new ProtocolMessage(ProtocolMessage.MessageAction.Detached, channelName)
            {
                Error = new ErrorInfo("fake error")
            };

            ChannelStateChange stateChange = null;
            ChannelStateChange stateChange2 = null;
            var start = DateTimeOffset.MinValue;
            var end = DateTimeOffset.MaxValue;

            await WaitFor(30000, done =>
            {
                // after detached message channel should become ATTACHING
                channel.Once(ChannelEvent.Attaching, change =>
                {
                    stateChange = change;

                    // after the ATTACH fails it should become SUSPENDED
                    channel.Once(ChannelEvent.Suspended, change2 =>
                    {
                        stateChange2 = change2;
                        start = DateTimeOffset.UtcNow;

                        // it should keep trying to attach
                        channel.Once(ChannelEvent.Attaching, change3 =>
                        {
                            end = DateTimeOffset.UtcNow;
                            done();
                        });
                    });

                    // inject detached message
                    client.GetTestTransport().FakeReceivedMessage(detachedMessage);
                });

                channel.Attach();
            });

            client.Close();

            // wait for double the requestTimeout
            var tsc = new TaskCompletionAwaiter(requestTimeout.Add(requestTimeout).Seconds * 1000);
            await client.WaitForState(ConnectionState.Closed);

            // RTL13c If the connection is no longer CONNECTED,
            // then the automatic attempts to re-attach the channel should stop
            channel.Once(ChannelEvent.Attaching, change3 =>
            {
                tsc.SetCompleted(); // should not be called
            });

            var didRetry = await tsc.Task;
            didRetry.Should().BeFalse();

            // the first error should be null
            stateChange.Error.Should().BeNull();

            // the second should be a timeout error
            stateChange2.Error.Message.Should().Be(detachedMessage.Error.Message);

            // retry should happen after SuspendedRetryTimeout has elapsed
            (end - start).Should().BeCloseTo(requestTimeout, 500);

        }

        [Theory]
        [ProtocolData]
        [Trait("issue", "117")]
        public async Task AttachAwaitShouldtimeoutIfStateChanges(Protocol protocol)
        {
            Logger.LogLevel = LogLevel.Debug;
            var client1 = await GetRealtimeClient(protocol, (opts, _) =>
            {
                opts.AutoConnect = false;
                opts.RealtimeRequestTimeout = new TimeSpan(0, 0, 30);
            });

            var channelName = "test".AddRandomSuffix();
            var channel = client1.Channels.Get(channelName);

            TaskCompletionSource<bool> tsc = new TaskCompletionSource<bool>();
            client1.Connection.On(ConnectionEvent.Connected, async state =>
            {
                tsc.SetResult(true);
                client1.GetTestTransport().Close(false);
                var result = await channel.AttachAsync();
                result.Error.Should().NotBeNull();
                result.Error.Message.Should().Contain("Timeout exceeded");
            });
            client1.Connect();
            var didConnect = await tsc.Task;
            didConnect.ShouldBeEquivalentTo(true, "this indicates that the connection event was handled.");
        }

        [Theory]
        [ProtocolData]
        [Trait("issue", "104")]
        public async Task AttachWithMultipleConcurrentClientsShouldWork(Protocol protocol)
        {
            Logger.LogLevel = LogLevel.Debug;
            var clients = new List<IRealtimeClient>
            {
                await GetRealtimeClient(protocol, (opts, _) => opts.AutoConnect = false),
                await GetRealtimeClient(protocol, (opts, _) => opts.AutoConnect = false),
                await GetRealtimeClient(protocol, (opts, _) => opts.AutoConnect = false),
                await GetRealtimeClient(protocol, (opts, _) => opts.AutoConnect = false),
                await GetRealtimeClient(protocol, (opts, _) => opts.AutoConnect = false)
            };

            var channelName = "test".AddRandomSuffix();
            foreach (var client in clients)
            {
                client.Connect();
                await client.WaitForState();
                client.Channels.Get(channelName).Attach();
                await client.Channels.Get(channelName).WaitForState();
            }

            await Task.Delay(TimeSpan.FromSeconds(15));
            foreach (var client in clients)
            {
                client.Channels.Get(channelName).State.Should().Be(ChannelState.Attached);
            }
        }

        [Theory]
        [ProtocolData]
        [Trait("issue", "116")]
        public async Task FailureOfHistoryApiCallMeansChannelsNoLongerAttach(Protocol protocol)
        {
            Logger.LogLevel = LogLevel.Debug;
            var client = await GetRealtimeClient(protocol, (opts, _) => opts.AutoConnect = false);
            client.Connection.On(ConnectionEvent.Connected, async args =>
            {
                await client.Channels.Get("test")
                    .HistoryAsync(new PaginatedRequestParams() { Start = DateHelper.CreateDate(1969, 1, 1) });
            });

            var result = await client.Channels.Get("name").AttachAsync();

            result.IsSuccess.Should().BeTrue();
            result.Error.Should().BeNull();
        }

        [Theory]
        [ProtocolData]
        [Trait("issue", "205")]
        public async Task ShouldReturnToPreviousStateIfAttachMessageNotReceivedWithinDefaultTimeout2(Protocol protocol)
        {
            var client = await GetRealtimeClient(protocol);
            client.Options.RealtimeRequestTimeout = TimeSpan.FromMilliseconds(2000);
            bool? didAttach = null;
            var channel = (RealtimeChannel)client.Channels.Get("test-issue#205".AddRandomSuffix());
            channel.Attach((b, info) =>
            {
                didAttach = b;
                if (info != null)
                {
                    throw new Exception($"Attach returned an error: {info.Message}");
                }
            });
            await Task.Delay(1000);
            didAttach.Should().BeTrue();
            channel.InternalStateChanged += (sender, change) => throw new AblyException(change.Error);
            channel.State.Should().Be(ChannelState.Attached);
            await Task.Delay(3000);
            channel.State.Should().Be(ChannelState.Attached);
        }

        [Theory]
        [ProtocolData]
        public async Task WhenAttachAsyncCalledAfterSubscribe_ShouldWaitUntilChannelIsAttached(Protocol protocol)
        {
            var client = await GetRealtimeClient(protocol);

            var channel = client.Channels.Get("test".AddRandomSuffix());
            channel.Subscribe(message => { });
            await channel.AttachAsync();
            channel.State.Should().Be(ChannelState.Attached);
        }

        // [Theory]
        // [ProtocolData]
        // public async Task WhenAttachAsyncCalledAfterSubscribe_ShouldWaitUntilChannelIsAttached(Protocol protocol)
        // {
        //    var client = await GetRealtimeClient(protocol);

        // var channel = client.Channels.Get("test".AddRandomSuffix());
        //    channel.Subscribe(delegate (Message message) { });
        //    await channel.AttachAsync();
        //    channel.State.Should().Be(ChannelState.Attached);
        // }
        private static JObject GetAes128FixtureData()
        {
            return JObject.Parse(ResourceHelper.GetResource("crypto-data-128.json"));
        }

        private static JObject GetAes256FixtureData()
        {
            return JObject.Parse(ResourceHelper.GetResource("crypto-data-256.json"));
        }

        private ChannelOptions GetOptions(JObject data)
        {
            var key = (string)data["key"];
            var iv = (string)data["iv"];
            var cipherParams = new CipherParams("aes", key, CipherMode.CBC, iv);
            return new ChannelOptions(cipherParams);
        }

        private object DecodeData(string data, string encoding)
        {
            if (encoding == "json")
            {
                return JsonHelper.Deserialize(data);
            }

            if (encoding == "base64")
            {
                return data.FromBase64();
            }

            return data;
        }

        public ChannelSandboxSpecs(AblySandboxFixture fixture, ITestOutputHelper output)
            : base(fixture, output)
        {
        }
    }
}<|MERGE_RESOLUTION|>--- conflicted
+++ resolved
@@ -654,11 +654,7 @@
 
             var channel = client.Channels.Get("test".AddRandomSuffix());
 
-<<<<<<< HEAD
-            var tsc = new TaskCompletionAwaiter(20000);
-=======
             var tsc = new TaskCompletionAwaiter(15000);
->>>>>>> 856a047c
             client.Connection.Once(ConnectionEvent.Disconnected, change =>
             {
                 // place a message on the queue
