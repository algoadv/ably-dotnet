--- conflicted
+++ resolved
@@ -15,7 +15,6 @@
     [Trait("spec", "RTN4")]
     public class EventEmitterSpecs : ConnectionSpecsBase
     {
-
         [Fact]
         [Trait("spec", "RTN4a")]
         public void EmittedEventTypesShouldBe()
@@ -50,7 +49,7 @@
 
             client.Connect();
 
-            //SendConnected Message
+            // SendConnected Message
             await client.ConnectionManager.OnTransportMessageReceived(
                 new ProtocolMessage(ProtocolMessage.MessageAction.Connected));
 
@@ -185,10 +184,6 @@
             // still 2 listeners and we sent a 1 event which both should handle
             counter.Should().Be(8);
             Reset();
-<<<<<<< HEAD
-=======
-
->>>>>>> 28f83434
         }
 
         [Fact]
@@ -270,13 +265,19 @@
         {
             public string Message { get; set; }
         }
+
         private class TestEventEmitter : EventEmitter<int, TestEventEmitterArgs>
         {
-            public TestEventEmitter(ILogger logger) : base(logger) {}
+            public TestEventEmitter(ILogger logger)
+                : base(logger)
+            {
+            }
+
             protected override Action<Action> NotifyClient => action => action();
+
             public void DoDummyEmit(int state, string message)
             {
-                this.Emit(state, new TestEventEmitterArgs() { Message = message });
+                Emit(state, new TestEventEmitterArgs() { Message = message });
             }
         }
     }
