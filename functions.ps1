function global:run_msbuild($msbuild, $solutionPath, $configuration, $signKeyPath, $constants)
{
	clear-obj-artifacts $solutionPath

<<<<<<< HEAD
	Write-Output "Configuration: $configuration"
	Write-Output "Constants: $constants"
=======
	Write-Host "Configuration: $configuration"
>>>>>>> 2782bfd6

	try {
		switch($configuration)
		{
<<<<<<< HEAD
			"package" { exec { & $msbuild /nologo $solutionPath "/t:clean;build" "/p:Configuration=release;Platform=Any CPU" "/p:AssemblyOriginatorKeyFile=$signKeyPath" "/p:SignAssembly=true" /p:DefineConstants="$constants" } }
			"release" { exec { & $msbuild /nologo $solutionPath "/t:clean;build" "/p:Configuration=$configuration;Platform=Any CPU" "/p:DefineConstants=$constants"} }
			default   { exec { & $msbuild /nologo $solutionPath "/t:clean;build" "/p:Configuration=$configuration;Platform=Any CPU" "/p:DefineConstants=$constants" } }
=======
			"package" { exec { & $msbuild $solutionPath "/t:clean;build" "/p:Configuration=package;Platform=Any CPU" "/p:AssemblyOriginatorKeyFile=$signKeyPath" "/p:SignAssembly=true" "/p:DefineConstants=PACKAGE" "/p:UseSharedCompilation=false" } }
			"release" { exec { & $msbuild $solutionPath "/t:clean;build" "/p:Configuration=$configuration;Platform=Any CPU" "/p:UseSharedCompilation=false"} }
			"ci_release" { exec { & $msbuild $solutionPath "/t:clean;build" "/p:Configuration=$configuration;Platform=Any CPU" "/p:UseSharedCompilation=false"} }
			default { exec { & $msbuild $solutionPath "/t:clean;build" "/p:Configuration=$configuration;Platform=Any CPU" "/p:UseSharedCompilation=false" } }
>>>>>>> 2782bfd6
		}
	}
	catch {
		Write-Output "##teamcity[buildStatus text='MSBuild Compiler Error - see build log for details' status='ERROR']"
		Write-Host $_
		Write-Output "Configuration: $configuration"
		Write-Output "Constants: $constants"
		Write-Host ("************************ BUILD FAILED ***************************")
		exit 1
	}
}

function global:clear-obj-artifacts($directory)
{
	try {
		Get-ChildItem $directory -include obj -Recurse | foreach ($_) { remove-item $_.fullname -Force -Recurse }
	}
	catch {
		Write-Output "##teamcity[buildStatus text='Clearing the obj folder generated an error - try again' status='ERROR']"
		Write-Host $_
		Write-Host ("************************ Build Failed ***************************")
		exit 1
	}
}

function global:remove_empty_directories($directory)
{
	Write-Host "******************** Removing empty directories in $directory ********************"
	$items = Get-ChildItem $directory -Recurse
	foreach($item in $items)
	{
		  if( $item.PSIsContainer )
		  {
				$subitems = Get-ChildItem -Recurse -Path $item.FullName
				if($subitems -eq $null)
				{
					  "Remove item: " + $item.FullName
					  Remove-Item $item.FullName
				}
				$subitems = $null
		  }
	}
}

function global:clean_directory($directory)
{
	if(Test-Path $directory) {
		Get-ChildItem "$directory\*" | foreach ($_) { remove-item $_.fullname -Force -Recurse }
	}
}

function global:setup_folder($directory)
{
	if(!(Test-Path $directory))
	{
		New-Item $directory -type directory
	}
}

function global:generate_assembly_info
{
param(
	[string]$company, 
	[string]$product, 
	[string]$copyright,
	[string]$full_version,
	[string]$assembly_version,
	[string]$file = $(throw "file is a required parameter.")
)

$fileVersion = $full_version -replace "-\w+$", ""

$asmInfo = "using System;
using System.Reflection;
using System.Runtime.InteropServices;

[assembly: ComVisibleAttribute(false)]
[assembly: AssemblyCompanyAttribute(""$company"")]
[assembly: AssemblyDescription(""Client for ably.io realtime service"")]
[assembly: AssemblyProductAttribute(""$product"")]
[assembly: AssemblyCopyrightAttribute(""$copyright"")]
[assembly: AssemblyVersionAttribute(""$assembly_version"")]
[assembly: AssemblyInformationalVersionAttribute(""$full_version"")]
[assembly: AssemblyFileVersionAttribute(""$fileVersion"")]
"

	$dir = [System.IO.Path]::GetDirectoryName($file)
	if ([System.IO.Directory]::Exists($dir) -eq $false)
	{
		Write-Host "Creating directory $dir"
		[System.IO.Directory]::CreateDirectory($dir)
	}
	Write-Host "Generating assembly info file: $file. Version: $full_version"
	Write-Output $asmInfo > $file
}<|MERGE_RESOLUTION|>--- conflicted
+++ resolved
@@ -2,26 +2,16 @@
 {
 	clear-obj-artifacts $solutionPath
 
-<<<<<<< HEAD
 	Write-Output "Configuration: $configuration"
 	Write-Output "Constants: $constants"
-=======
-	Write-Host "Configuration: $configuration"
->>>>>>> 2782bfd6
 
 	try {
 		switch($configuration)
 		{
-<<<<<<< HEAD
-			"package" { exec { & $msbuild /nologo $solutionPath "/t:clean;build" "/p:Configuration=release;Platform=Any CPU" "/p:AssemblyOriginatorKeyFile=$signKeyPath" "/p:SignAssembly=true" /p:DefineConstants="$constants" } }
-			"release" { exec { & $msbuild /nologo $solutionPath "/t:clean;build" "/p:Configuration=$configuration;Platform=Any CPU" "/p:DefineConstants=$constants"} }
-			default   { exec { & $msbuild /nologo $solutionPath "/t:clean;build" "/p:Configuration=$configuration;Platform=Any CPU" "/p:DefineConstants=$constants" } }
-=======
 			"package" { exec { & $msbuild $solutionPath "/t:clean;build" "/p:Configuration=package;Platform=Any CPU" "/p:AssemblyOriginatorKeyFile=$signKeyPath" "/p:SignAssembly=true" "/p:DefineConstants=PACKAGE" "/p:UseSharedCompilation=false" } }
 			"release" { exec { & $msbuild $solutionPath "/t:clean;build" "/p:Configuration=$configuration;Platform=Any CPU" "/p:UseSharedCompilation=false"} }
 			"ci_release" { exec { & $msbuild $solutionPath "/t:clean;build" "/p:Configuration=$configuration;Platform=Any CPU" "/p:UseSharedCompilation=false"} }
 			default { exec { & $msbuild $solutionPath "/t:clean;build" "/p:Configuration=$configuration;Platform=Any CPU" "/p:UseSharedCompilation=false" } }
->>>>>>> 2782bfd6
 		}
 	}
 	catch {
